# Copyright (c) 2025, Wentao Guo, Ted Zadouri, Tri Dao.

import pytest
import torch

<<<<<<< HEAD
from quack.rmsnorm import rmsnorm, rmsnorm_ref
=======
from quack.rmsnorm import rmsnorm, rmsnorm_ref, rstd_ref, _rmsnorm_fwd
>>>>>>> 52f5ffbb


@pytest.mark.parametrize("eps", [1e-5, 1e-6])
# @pytest.mark.parametrize("eps", [1e-5])
@pytest.mark.parametrize("input_dtype", [torch.bfloat16, torch.float16, torch.float32])
# @pytest.mark.parametrize("input_dtype", [torch.float16])
@pytest.mark.parametrize(
    "N",
    [
        192,
        256,
        512,
        760,
        1024,
        1128,
        2048,
        4096,
        8192,
        16384,
        32768,
        65536,
        131072,
        262144,
    ],
    # [262144]
)
@pytest.mark.parametrize("M", [1, 37, 199, 8 * 1024])
# @pytest.mark.parametrize("M", [1])
def test_rmsnorm_forward_backward(M, N, input_dtype, eps):
    """Test RMSNorm forward pass against reference implementation."""
    if N >= 256 * 1024 and input_dtype == torch.float32 and M >= 8 * 1024:
        pytest.skip("Skipping large tensor test for float32 to avoid OOM")
    device = "cuda"
    # Set tolerance based on dtype
    if input_dtype == torch.bfloat16:
        atol = 1e-1
    elif input_dtype == torch.float16:
        atol = 1e-2
    else:
        atol = 1e-4
    torch.random.manual_seed(0)
    x = torch.randn(M, N, device=device, dtype=input_dtype, requires_grad=True)
    weight = torch.randn(N, device=device, dtype=torch.float32, requires_grad=True)
    x_ref = x.detach().clone().requires_grad_()
    weight_ref = weight.detach().clone().requires_grad_()
    out = rmsnorm(x, weight, eps=eps)
    out_ref = rmsnorm_ref(x_ref, weight_ref, eps=eps)
    # rstd_ref_val = rstd_ref(x_ref, eps=eps)
    assert out.shape == x.shape
    assert out.dtype == input_dtype
    torch.testing.assert_close(out, out_ref, atol=atol, rtol=1e-3)
    # torch.testing.assert_close(rstd, rstd_ref_val, atol=atol, rtol=1e-3)
    # Backward pass
    if N > 128 * 1024 and input_dtype == torch.float32:
        # Skip backward pass for due to not enough smem
        return
    grad_out = torch.randn_like(out)
    torch.cuda.synchronize()
    out_ref.backward(grad_out)
    out.backward(grad_out)
    torch.testing.assert_close(x.grad, x_ref.grad, atol=atol, rtol=1e-3)
    torch.testing.assert_close(weight.grad, weight_ref.grad, atol=atol, rtol=1e-3)


@pytest.mark.parametrize("eps", [1e-5])
@pytest.mark.parametrize("input_dtype", [torch.bfloat16])
@pytest.mark.parametrize(
    "N",
    [131072, 262144],
    # [262144]
)
@pytest.mark.parametrize("M", [32 * 1024])
def test_rmsnorm_large_tensor(M, N, input_dtype, eps):
    """Test RMSNorm forward pass against reference implementation."""
    device = "cuda"
    # Set tolerance based on dtype
    if input_dtype == torch.bfloat16:
        atol = 1e-1
    elif input_dtype == torch.float16:
        atol = 1e-2
    else:
        atol = 1e-4
    torch.random.manual_seed(0)
    torch.cuda.empty_cache()
    x = torch.randn(M, N, device=device, dtype=input_dtype, requires_grad=False)
    weight = torch.randn(N, device=device, dtype=torch.float32, requires_grad=False)
    out = rmsnorm(x, weight, eps=eps)
    # Need to compile, otherwise it OOMs
    rmsnorm_compiled = torch.compile(rmsnorm_ref)
    # Run once with smaller input to avoid OOMs
    rmsnorm_compiled(x[:32], weight, eps=eps)
    out_ref = rmsnorm_compiled(x, weight, eps=eps)
    # Need to chunk, otherwise it OOMs
    assert all(
        (out_c - out_ref_c).abs().max() < atol
        for out_c, out_ref_c in zip(out.chunk(16), out_ref.chunk(16))
    )


@pytest.mark.parametrize("return_rstd", [True, False])
def test_rmsnorm_return_rstd_option(return_rstd):
    """Test that return_rstd option works correctly."""
    device = "cuda"
    M, N = 32, 1024
    eps = 1e-6

    x = torch.randn(M, N, device=device, dtype=torch.float16)
    weight = torch.randn(N, device=device, dtype=torch.float32)

    if return_rstd:
        out, rstd = _rmsnorm_fwd(x, weight, eps=eps, return_rstd=True)
        assert out.shape == (M, N)
        assert rstd.shape == (M,)
        assert rstd.dtype == torch.float32
    else:
        out = _rmsnorm_fwd(x, weight, eps=eps, return_rstd=False)
        assert out.shape == (M, N)
        assert isinstance(out, torch.Tensor)


def test_rmsnorm_input_validation():
    """Test input validation and error handling."""
    device = "cuda"

    # Test 3D input (should now work since rmsnorm was updated to accept 3D inputs)
    x_3d = torch.randn(2, 32, 1024, device=device, dtype=torch.float16)
    weight = torch.randn(1024, device=device, dtype=torch.float32)

    # This should not raise an exception now
    out = rmsnorm(x_3d, weight)
    # Verify output shape matches input shape
    assert out.shape == x_3d.shape
    # Verify output dtype matches input dtype
    assert out.dtype == x_3d.dtype

    # Test weight dimension mismatch
    x = torch.randn(32, 1024, device=device, dtype=torch.float16)
    weight_wrong = torch.randn(512, device=device, dtype=torch.float32)

    with pytest.raises(AssertionError, match="Last dimension of input must match weight dimension"):
        rmsnorm(x, weight_wrong)

    # Test CPU tensors (should fail)
    x_cpu = torch.randn(32, 1024, dtype=torch.float16)
    weight_cpu = torch.randn(1024, dtype=torch.float32)

    with pytest.raises(AssertionError, match="Tensors must be on CUDA device"):
        rmsnorm(x_cpu, weight_cpu)

    # Test unsupported dtype
    x = torch.randn(32, 1024, device=device, dtype=torch.float64)
    weight = torch.randn(1024, device=device, dtype=torch.float32)

    with pytest.raises(AssertionError, match="Unsupported dtype"):
        rmsnorm(x, weight)

    # Test wrong weight dtype
    x = torch.randn(32, 1024, device=device, dtype=torch.float16)
    weight_wrong_dtype = torch.randn(1024, device=device, dtype=torch.float64)

    with pytest.raises(AssertionError, match="Weight must be float32, float16 or bfloat16"):
        rmsnorm(x, weight_wrong_dtype)


def test_rmsnorm_bf16_weights():
    """Test that bfloat16 weights work correctly with rmsnorm."""
    device = "cuda"
    M, N = 32, 1024
    eps = 1e-6

    # Test with bfloat16 input and weights
    x = torch.randn(M, N, device=device, dtype=torch.bfloat16)
    weight_bf16 = torch.randn(N, device=device, dtype=torch.bfloat16)

    # Run rmsnorm with bfloat16 weights
    out_bf16 = rmsnorm(x, weight_bf16, eps=eps)

    # Verify output shape and dtype
    assert out_bf16.shape == x.shape
    assert out_bf16.dtype == torch.bfloat16

    # Convert to float32 for reference comparison
    x_fp32 = x.to(torch.float32)
    weight_fp32 = weight_bf16.to(torch.float32)

    # Run reference implementation with float32
    out_ref = rmsnorm_ref(x_fp32, weight_fp32, eps=eps).to(torch.bfloat16)

    # Verify output values match reference implementation
    torch.testing.assert_close(out_bf16, out_ref, atol=1e-1, rtol=1e-2)


def test_rmsnorm_bf16_weights_backward():
    """Test that bfloat16 weights work correctly with rmsnorm backward pass."""
    device = "cuda"
    M, N = 32, 1024
    eps = 1e-6
    atol = 1e-1  # Higher tolerance for bfloat16

    # Create tensors with gradients
    x = torch.randn(M, N, device=device, dtype=torch.bfloat16, requires_grad=True)
    weight_bf16 = torch.randn(N, device=device, dtype=torch.bfloat16, requires_grad=True)

    # Create reference tensors with float32 weights for comparison
    x_ref = x.detach().clone().requires_grad_()
    weight_fp32 = weight_bf16.to(torch.float32).detach().requires_grad_()

    # Forward pass
    out_bf16 = rmsnorm(x, weight_bf16, eps=eps)
    out_ref = rmsnorm(x_ref, weight_fp32, eps=eps)

    # Create gradient for backward pass
    grad_out = torch.randn_like(out_bf16)
    grad_out_ref = grad_out.clone()

    # Backward pass
    torch.cuda.synchronize()
    out_bf16.backward(grad_out)
    out_ref.backward(grad_out_ref)

    # Verify gradients
    torch.testing.assert_close(x.grad, x_ref.grad, atol=atol, rtol=1e-2)
    torch.testing.assert_close(
        weight_bf16.grad, weight_fp32.grad.to(torch.bfloat16), atol=atol, rtol=1e-2
    )

    # Test with mixed precision: bfloat16 input and float32 weights
    x = torch.randn(M, N, device=device, dtype=torch.bfloat16, requires_grad=True)
    weight_fp32 = torch.randn(N, device=device, dtype=torch.float32, requires_grad=True)

    # Forward pass
    out_mixed = rmsnorm(x, weight_fp32, eps=eps)

    # Create gradient for backward pass
    grad_out = torch.randn_like(out_mixed)

    # Backward pass
    torch.cuda.synchronize()
    out_mixed.backward(grad_out)

    # Just verify that backward pass completes without errors
    assert x.grad is not None
    assert weight_fp32.grad is not None


def test_rmsnorm_fp16_weights():
    """Test that float16 weights work correctly with rmsnorm."""
    device = "cuda"
    M, N = 32, 1024
    eps = 1e-6

    # Test with float16 input and weights
    x = torch.randn(M, N, device=device, dtype=torch.float16)
    weight_fp16 = torch.randn(N, device=device, dtype=torch.float16)

    # Run rmsnorm with float16 weights
    out_fp16 = rmsnorm(x, weight_fp16, eps=eps)

    # Verify output shape and dtype
    assert out_fp16.shape == x.shape
    assert out_fp16.dtype == torch.float16

    # Convert to float32 for reference comparison
    x_fp32 = x.to(torch.float32)
    weight_fp32 = weight_fp16.to(torch.float32)

    # Run reference implementation with float32
    out_ref = rmsnorm_ref(x_fp32, weight_fp32, eps=eps).to(torch.float16)

    # Verify output values match reference implementation
    torch.testing.assert_close(out_fp16, out_ref, atol=1e-2, rtol=1e-2)


def test_rmsnorm_fp16_weights_backward():
    """Test that float16 weights work correctly with rmsnorm backward pass."""
    device = "cuda"
    M, N = 32, 1024
    eps = 1e-6
    atol = 1e-2  # Tolerance for float16

    # Create tensors with gradients
    x = torch.randn(M, N, device=device, dtype=torch.float16, requires_grad=True)
    weight_fp16 = torch.randn(N, device=device, dtype=torch.float16, requires_grad=True)

    # Create reference tensors with float32 weights for comparison
    x_ref = x.detach().clone().requires_grad_()
    weight_fp32 = weight_fp16.to(torch.float32).detach().requires_grad_()

    # Forward pass
    out_fp16 = rmsnorm(x, weight_fp16, eps=eps)
    out_ref = rmsnorm(x_ref, weight_fp32, eps=eps)

    # Create gradient for backward pass
    grad_out = torch.randn_like(out_fp16)
    grad_out_ref = grad_out.clone()

    # Backward pass
    torch.cuda.synchronize()
    out_fp16.backward(grad_out)
    out_ref.backward(grad_out_ref)

    # Verify gradients
    torch.testing.assert_close(x.grad, x_ref.grad, atol=atol, rtol=1e-2)
    torch.testing.assert_close(
        weight_fp16.grad, weight_fp32.grad.to(torch.float16), atol=atol, rtol=1e-2
    )

    # Test with mixed precision: float16 input and float32 weights
    x = torch.randn(M, N, device=device, dtype=torch.float16, requires_grad=True)
    weight_fp32 = torch.randn(N, device=device, dtype=torch.float32, requires_grad=True)

    # Forward pass
    out_mixed = rmsnorm(x, weight_fp32, eps=eps)

    # Create gradient for backward pass
    grad_out = torch.randn_like(out_mixed)

    # Backward pass
    torch.cuda.synchronize()
    out_mixed.backward(grad_out)

    # Just verify that backward pass completes without errors
    assert x.grad is not None
    assert weight_fp32.grad is not None


def test_rmsnorm_compile_cache():
    """Test that compile cache works correctly for repeated calls."""
    device = "cuda"
    M, N = 32, 1024
    eps = 1e-6

    # Clear cache
    _rmsnorm_fwd.compile_cache.clear()
    assert len(_rmsnorm_fwd.compile_cache) == 0

    x1 = torch.randn(M, N, device=device, dtype=torch.float16)
    weight1 = torch.randn(N, device=device, dtype=torch.float32)

    # First call should compile
    out1 = _rmsnorm_fwd(x1, weight1, eps=eps)
    assert len(_rmsnorm_fwd.compile_cache) == 1

    # Same shape should reuse cache
    x2 = torch.randn(M, N, device=device, dtype=torch.float16)
    weight2 = torch.randn(N, device=device, dtype=torch.float32)
    out2 = _rmsnorm_fwd(x2, weight2, eps=eps)
    assert len(_rmsnorm_fwd.compile_cache) == 1

    # Different shape should create new cache entry
    x3 = torch.randn(M, N * 2, device=device, dtype=torch.float16)
    weight3 = torch.randn(N * 2, device=device, dtype=torch.float32)
    out3 = _rmsnorm_fwd(x3, weight3, eps=eps)
    assert len(_rmsnorm_fwd.compile_cache) == 2

    # Different dtype should create new cache entry
    x4 = torch.randn(M, N, device=device, dtype=torch.float32)
    weight4 = torch.randn(N, device=device, dtype=torch.float32)
    out4 = _rmsnorm_fwd(x4, weight4, eps=eps)
    assert len(_rmsnorm_fwd.compile_cache) == 3<|MERGE_RESOLUTION|>--- conflicted
+++ resolved
@@ -3,12 +3,7 @@
 import pytest
 import torch
 
-<<<<<<< HEAD
-from quack.rmsnorm import rmsnorm, rmsnorm_ref
-=======
 from quack.rmsnorm import rmsnorm, rmsnorm_ref, rstd_ref, _rmsnorm_fwd
->>>>>>> 52f5ffbb
-
 
 @pytest.mark.parametrize("eps", [1e-5, 1e-6])
 # @pytest.mark.parametrize("eps", [1e-5])
